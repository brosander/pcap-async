--- conflicted
+++ resolved
@@ -35,11 +35,7 @@
     T: Stream<Item = StreamItem> + Sized + Unpin,
 {
     config: Config,
-<<<<<<< HEAD
-    interfaces: VecDeque<BridgedInterface>,
-=======
     stream_states: VecDeque<BridgeStreamState<T>>,
->>>>>>> 3f647609
 }
 
 impl<T: Stream<Item = StreamItem> + Sized + Unpin> BridgeStream<T> {
@@ -74,13 +70,8 @@
     }
     trace!("Have {} existing packets", to_sort.len());
     if let Some(ts) = gather_to {
-<<<<<<< HEAD
-        for iface in interfaces.iter_mut() {
-            let current = std::mem::replace(&mut iface.current, vec![]);
-=======
         for state in stream_states.iter_mut() {
             let current = std::mem::replace(&mut state.current, vec![]);
->>>>>>> 3f647609
             let t: (Vec<_>, Vec<_>) = current.into_iter().partition(|p| *p.timestamp() < ts);
             let (before_ts, after_ts) = t;
             trace!(
@@ -112,18 +103,8 @@
         let config: &mut Config = this.config; //TODO use the Self {} extractor
 
         let mut gather_to: Option<SystemTime> = None;
-<<<<<<< HEAD
-        for iface in interfaces.iter_mut() {
-            let mut was_delayed = false;
-
-            if iface.complete {
-                return Poll::Ready(None);
-            }
-            if let Some(mut existing_delay) = iface.delaying.take() {
-=======
         for state in states.iter_mut() {
             if let Some(mut existing_delay) = state.delaying.take() {
->>>>>>> 3f647609
                 //Check the interface for a delay..
                 if let Poll::Pending = Pin::new(&mut existing_delay).poll(cx) {
                     //still delayed?
@@ -132,15 +113,7 @@
                     continue; // do another iteration on another iface
                 }
             }
-<<<<<<< HEAD
-            let mut existing_future = iface
-                .pending
-                .take()
-                .unwrap_or_else(|| PacketFuture::new(config, &iface.handle));
-            match Pin::new(&mut existing_future).poll(cx) {
-=======
             match Pin::new(&mut state.stream).poll_next(cx) {
->>>>>>> 3f647609
                 Poll::Pending => {
                     trace!("Pending");
                     continue;
@@ -153,15 +126,9 @@
                     state.complete = true;
                     continue;
                 }
-<<<<<<< HEAD
-                Poll::Ready(Ok(Some(v))) => {
-                    if v.is_empty() && !was_delayed {
-                        iface.delaying = Some(tokio::time::delay_for(*config.retry_after()));
-=======
                 Poll::Ready(Some(Ok(v))) => {
                     if v.is_empty() {
-                        state.delaying = Some(tokio_timer::delay_for(*config.retry_after()));
->>>>>>> 3f647609
+                        state.delaying = Some(tokio::time::delay_for(*config.retry_after()));
                         continue;
                     }
                     if let Some(p) = v.last() {
@@ -175,15 +142,9 @@
             }
         }
 
-<<<<<<< HEAD
-        let res = gather_packets(interfaces, gather_to);
-
-        interfaces.retain(|iface| {
-=======
         let res = gather_packets(states, gather_to);
 
         states.retain(|iface| {
->>>>>>> 3f647609
             //drop the complete interfaces
             return !iface.complete;
         });
@@ -219,16 +180,12 @@
         let handle = Handle::file_capture(pcap_path.to_str().expect("No path found"))
             .expect("No handle created");
 
-<<<<<<< HEAD
-        let packet_provider = BridgeStream::new(Config::default(), vec![Arc::clone(&handle)])
-            .expect("Failed to build");
-=======
         let packet_stream =
             PacketStream::new(Config::default(), Arc::clone(&handle)).expect("Failed to build");
 
         let packet_provider =
             BridgeStream::new(Config::default(), vec![packet_stream]).expect("Failed to build");
->>>>>>> 3f647609
+
         let fut_packets = packet_provider.collect::<Vec<_>>();
         let packets: Vec<_> = fut_packets
             .await
@@ -275,16 +232,12 @@
         let handle = Handle::file_capture(pcap_path.to_str().expect("No path found"))
             .expect("No handle created");
 
-<<<<<<< HEAD
-        let packet_provider = BridgeStream::new(Config::default(), vec![Arc::clone(&handle)])
-            .expect("Failed to build");
-=======
         let packet_stream =
             PacketStream::new(Config::default(), Arc::clone(&handle)).expect("Failed to build");
 
         let packet_provider =
             BridgeStream::new(Config::default(), vec![packet_stream]).expect("Failed to build");
->>>>>>> 3f647609
+
         let fut_packets = async move {
             let mut packet_provider = packet_provider.boxed();
             let mut packets = vec![];
